require_relative './spec_helper'

describe Bosh::OpenStackCloud::Cloud do
  # @formatter:off
  before(:all) do
    @config = IntegrationConfig.new
    @cpi_for_stemcell = @config.create_cpi
    @stemcell_id, _ = upload_stemcell(@cpi_for_stemcell, @config.stemcell_path)
  end
  # @formatter:on
  
  before { allow(Bosh::Clouds::Config).to receive(:logger).and_return(@config.logger) }

  after(:all) do
    @cpi_for_stemcell.delete_stemcell(@stemcell_id)
  end

  let(:boot_from_volume) { false }
  let(:config_drive) { nil }
  let(:use_dhcp) { true }
  let(:human_readable_vm_names) { false }
  let(:use_nova_networking) { false }

  subject(:cpi) do
    @config.create_cpi(boot_from_volume: boot_from_volume, config_drive: config_drive, human_readable_vm_names: human_readable_vm_names, use_nova_networking: use_nova_networking, use_dhcp: use_dhcp)
  end

  before { allow(Bosh::Cpi::RegistryClient).to receive(:new).and_return(double('registry').as_null_object) }

  describe 'dynamic network' do
    # even for dynamic networking we need to set the net_id as we may be in an environment
    # with multiple networks
    let(:network_spec) do
      {
        'default' => {
          'type' => 'dynamic',
          'cloud_properties' => {
            'net_id' => @config.net_id
          }
        }
      }
    end

    context 'without existing disks and with a floating ip' do
      let(:network_spec_with_vip_network) do
        {
            'vip_network' => {
                'type' => 'vip',
                'ip' => @config.floating_ip
            }
        }.merge(network_spec)
      end

      before { @vm_with_assigned_floating_ip = create_vm(@stemcell_id, network_spec_with_vip_network, []) }
      after { clean_up_vm(@vm_with_assigned_floating_ip, network_spec) if @vm_with_assigned_floating_ip }

      it 'exercises the vm lifecycle and reassigns the floating ip' do
        vm_lifecycle(@stemcell_id, network_spec_with_vip_network)
      end
    end

    context 'with existing disks' do
      before do
        @temp_vm_cid = create_vm(@stemcell_id, network_spec, [])
        @existing_volume_id = cpi.create_disk(2048, {}, @temp_vm_cid)
        cpi.delete_vm(@temp_vm_cid)
      end
      after { cpi.delete_disk(@existing_volume_id) if @existing_volume_id }

      it 'exercises the vm lifecycle' do
        expect {
          vm_lifecycle(@stemcell_id, network_spec, @existing_volume_id)
        }.to_not raise_error
      end
    end

    describe 'set_vm_metadata' do

      let(:human_readable_vm_names) { true }
      before { @human_readable_vm_name_id = create_vm(@stemcell_id, network_spec, []) }
      after { clean_up_vm(@human_readable_vm_name_id, network_spec) if @human_readable_vm_name_id }

      it 'sets the vm name according to the metadata' do
        vm = cpi.compute.servers.get(@human_readable_vm_name_id)
        expect(vm.name).to eq 'openstack_cpi_spec/instance_id'
      end

    end
  end

  describe 'manual network' do
    let(:network_spec) do
      {
        'default' => {
          'type' => 'manual',
          'ip' => @config.manual_ip,
          'cloud_properties' => {
            'net_id' => @config.net_id
          }
        }
      }
    end

    context 'without existing disks' do
      it 'exercises the vm lifecycle' do
        expect {
          vm_lifecycle(@stemcell_id, network_spec)
        }.to_not raise_error
      end
    end

    context 'with existing disks' do
      before do
<<<<<<< HEAD
        vm_id = create_vm(@stemcell_id, network_spec, [])
        @existing_volume_id = cpi.create_disk(2048, {}, vm_id)
        clean_up_vm(vm_id, network_spec)
      end
=======
        @temp_vm_cid = create_vm(@stemcell_id, network_spec, [])
        @existing_volume_id = cpi.create_disk(2048, {}, @temp_vm_cid)
        cpi.delete_vm(@temp_vm_cid)
      end

      after { cpi.delete_disk(@existing_volume_id) if @existing_volume_id }
>>>>>>> 68d3120b

      it 'exercises the vm lifecycle' do
        expect {
          vm_lifecycle(@stemcell_id, network_spec, @existing_volume_id)
        }.to_not raise_error
      end
    end

    context 'with multiple networks and config_drive' do

      let(:multiple_network_spec) do
        {
          'network_1' => {
            'type' => 'manual',
            'ip' => @config.no_dhcp_manual_ip_1,
            'cloud_properties' => {
              'net_id' => @config.net_id_no_dhcp_1
            }
          },
          'network_2' => {
            'type' => 'manual',
            'ip' => @config.no_dhcp_manual_ip_2,
            'cloud_properties' => {
              'net_id' => @config.net_id_no_dhcp_2
            },
            'use_dhcp' => false
          }
        }
      end

      let(:config_drive) { 'cdrom' }
      let(:use_dhcp) { false }

      after { clean_up_vm(@multiple_nics_vm_id, network_spec) if @multiple_nics_vm_id }

      it 'creates writes the mac addresses of the two networks to the registry' do
        registry = double('registry')
        registry_settings = nil
        allow(Bosh::Cpi::RegistryClient).to receive(:new).and_return(registry)
        allow(registry).to receive_messages(endpoint: nil, delete_settings: nil)
        allow(registry).to receive(:update_settings) do |_, settings|
          registry_settings = settings
        end

        @multiple_nics_vm_id = create_vm(@stemcell_id, multiple_network_spec, [])

        vm = cpi.compute.servers.get(@multiple_nics_vm_id)
        network_interfaces = vm.addresses.map { |_, network_interfaces| network_interfaces }.flatten
        network_interface_1 = network_interfaces.find(&where_ip_address_is(@config.no_dhcp_manual_ip_1))
        network_interface_2 = network_interfaces.find(&where_ip_address_is(@config.no_dhcp_manual_ip_2))

        expect(network_interface_1['OS-EXT-IPS-MAC:mac_addr']).to eq(registry_settings['networks']['network_1']['mac'])
        expect(network_interface_2['OS-EXT-IPS-MAC:mac_addr']).to eq(registry_settings['networks']['network_2']['mac'])

        ports = cpi.network.ports.all(:device_id => @multiple_nics_vm_id)
        clean_up_vm(@multiple_nics_vm_id, network_spec) if @multiple_nics_vm_id
        expect(ports.find { |port| cpi.network.ports.get port.id }).to be_nil
      end

      def where_ip_address_is(ip)
        lambda { |network_interface| network_interface['addr'] == ip }
      end
    end
  end

  context 'when booting from volume' do
    let(:boot_from_volume) { true }
    let(:network_spec) do
      {
        'default' => {
          'type' => 'manual',
          'ip' => @config.manual_ip,
          'cloud_properties' => {
            'net_id' => @config.net_id
          }
        }
      }
    end

    def test_boot_volume
      @vm_id = create_vm(@stemcell_id, network_spec, [])
      volumes = volumes(@vm_id)
      expect(volumes.size).to eq(1)
      expect(volumes.first['device']).to eq('/dev/vda')
    end

    after(:each) { clean_up_vm(@vm_id, network_spec) if @vm_id }

    it 'creates a vm with boot_volume on /dev/vda' do
      test_boot_volume
    end

    context 'and flavor has root disk size 0' do
      let(:resource_pool) do
        {
          'instance_type' => @config.instance_type_with_no_root_disk
        }
      end

      context 'and root disk size given in manifest' do
        before do
          resource_pool['root_disk'] = {
            'size' => 20
          }
        end

        it 'creates a vm with boot_volume on /dev/vda' do
          test_boot_volume
        end
      end

      context 'and root disk size not given in manifest' do

        it 'raises an error' do
          expect {
            vm_lifecycle(@stemcell_id, network_spec, nil, {}, resource_pool)
          }.to raise_error(Bosh::Clouds::CloudError, /Flavor '#{@config.instance_type_with_no_root_disk}' has a root disk size of 0/)
        end
      end
    end
  end

  context 'when using cloud_properties' do
    let(:cloud_properties) { { 'type' => @config.volume_type } }

    let(:network_spec) do
      {
        'default' => {
          'type' => 'dynamic',
          'cloud_properties' => {
            'net_id' => @config.net_id
          }
        }
      }
    end

    it 'exercises the vm lifecycle' do
      expect {
        vm_lifecycle(@stemcell_id, network_spec, nil, cloud_properties)
      }.to_not raise_error
    end
  end

  context 'when using config drive as cdrom' do
    let(:config_drive) { @config.config_drive }

    let(:network_spec) do
      {
        'default' => {
          'type' => 'dynamic',
          'cloud_properties' => {
            'net_id' => @config.net_id
          }
        }
      }
    end

    it 'exercises the vm lifecycle' do
      expect {
        vm_lifecycle(@stemcell_id, network_spec)
      }.to_not raise_error
    end
  end

  context 'when vm creation fails' do
    let(:network_spec_that_fails) do
      {
        'default' => {
          'type' => 'manual',
          'ip' => @config.manual_ip,
          'cloud_properties' => {
            'net_id' => @config.net_id
          }
        },
        'vip' => {
          'type' => 'vip',
          'ip' => '255.255.255.255',
        }
      }
    end

    def no_active_vm_with_ip?(ip)
      cpi.compute.servers.none? do |s|
        s.private_ip_address == ip && [:active].include?(s.state.downcase.to_sym)
      end
    end

    it 'cleans up vm' do
      expect {
        create_vm(@stemcell_id, network_spec_that_fails, [])
      }.to raise_error Bosh::Clouds::VMCreationFailed, /Floating IP '255.255.255.255' not allocated/

      expect(no_active_vm_with_ip?(@config.manual_ip)).to be
    end

    it 'better error message for wrong net ID' do
      network_spec_with_wrong_net_id = {
        'default' => {
          'type' => 'dynamic',
          'cloud_properties' => {
            'net_id' => '00000000-0000-0000-0000-000000000000'
          }
        }
      }
      expect {
        create_vm(@stemcell_id, network_spec_with_wrong_net_id, [])
      }.to raise_error Bosh::Clouds::VMCreationFailed, /'00000000-0000-0000-0000-000000000000'/
    end
  end

  context 'when detaching a non-existing disk' do
    # Detaching a non-existing disk from vm should NOT raise error
    let(:network_spec) do
      {
        'default' => {
          'type' => 'dynamic',
          'cloud_properties' => {
            'net_id' => @config.net_id
          }
        }
      }
    end

    it 'exercises the vm lifecycles' do
      vm_id = create_vm(@stemcell_id, network_spec, [])

      expect {
        @config.logger.info("Detaching disk vm_id=#{vm_id} disk_id=non-existing-disk")
        cpi.detach_disk(vm_id, "non-existing-disk")
      }.to_not raise_error

      clean_up_vm(vm_id, network_spec)
    end
  end

  describe 'use_nova_networking=true' do
    let(:network_spec) do
      {
          'default' => {
              'type' => 'dynamic',
              'cloud_properties' => {
                  'net_id' => @config.net_id
              }
          }
      }
    end

    let(:use_nova_networking) { true }
    after { clean_up_vm(@vm_id_for_nova_compatibility, network_spec) if @vm_id_for_nova_compatibility }

    it 'create vm does not use neutron for security groups' do
      stub_request(:any, /.*\/v2\.0\/security-groups/)

      @vm_id_for_nova_compatibility = create_vm(@stemcell_id, network_spec, [])

      expect(WebMock).to_not have_requested(:any, /.*\/v2\.0\/security-groups/)
    end
  end

  describe 'light stemcell' do
    let(:light_stemcell_id){ "#{@stemcell_id} light" }

    describe '#create_stemcell' do
      it 'returns the stemcell id with ` light` suffix' do
        cloud_properties = {
          'image_id' => @stemcell_id
        }

        expect(cpi.create_stemcell('not_relevant_path', cloud_properties)).to eq(light_stemcell_id)
      end

      context 'when referenced image does not exist' do
        it 'raises an error' do
          cloud_properties = {
            'image_id' => 'non-existing-id'
          }

          expect{
            cpi.create_stemcell('not_relevant_path', cloud_properties)
          }.to raise_error Bosh::Clouds::CloudError
        end
      end
    end

    describe '#create_vm' do
      let(:network_spec) do
        {
          'default' => {
            'type' => 'dynamic',
            'cloud_properties' => {
              'net_id' => @config.net_id
            }
          }
        }
      end

      it 'creates a vm with the heavy stemcell id' do
        vm_lifecycle(light_stemcell_id, network_spec)
      end
    end
  end

  def volumes(vm_id)
    cpi.compute.servers.get(vm_id).volume_attachments
  end

  def vm_lifecycle(stemcell_id, network_spec, disk_id = nil, cloud_properties = {}, resource_pool = {})
    vm_id = create_vm(stemcell_id, network_spec, Array(disk_id), resource_pool)

    if disk_id
      @config.logger.info("Reusing disk #{disk_id} for VM vm_id #{vm_id}")
    else
      @config.logger.info("Creating disk for VM vm_id #{vm_id}")
      disk_id = cpi.create_disk(2048, cloud_properties, vm_id)
      expect(disk_id).to be
    end

    @config.logger.info("Checking existence of disk vm_id=#{vm_id} disk_id=#{disk_id}")
    expect(cpi.has_disk?(disk_id)).to be(true)

    @config.logger.info("Attaching disk vm_id=#{vm_id} disk_id=#{disk_id}")
    cpi.attach_disk(vm_id, disk_id)

    @config.logger.info("Detaching disk vm_id=#{vm_id} disk_id=#{disk_id}")
    cpi.detach_disk(vm_id, disk_id)

    disk_snapshot_id = create_disk_snapshot(disk_id) unless @config.disable_snapshots
  rescue Exception => create_error
  ensure
    funcs = [
      lambda { clean_up_disk(disk_id) },
      lambda { clean_up_vm(vm_id, network_spec) },
    ]
    funcs.unshift(lambda { clean_up_disk_snapshot(disk_snapshot_id) }) unless @config.disable_snapshots
    run_all_and_raise_any_errors(create_error, funcs)
  end

  def create_vm(stemcell_id, network_spec, disk_locality, resource_pool = {})
    @config.logger.info("Creating VM with stemcell_id=#{stemcell_id}")
    vm_id = cpi.create_vm(
      'agent-007',
      stemcell_id,
      { 'instance_type' => @config.instance_type,
        'availability_zone' => @config.availability_zone
      }.merge(resource_pool),
      network_spec,
      disk_locality,
      { 'key' => 'value' }
    )
    expect(vm_id).to be

    @config.logger.info("Checking VM existence vm_id=#{vm_id}")
    expect(cpi).to have_vm(vm_id)

    @config.logger.info("Setting VM metadata vm_id=#{vm_id}")
    cpi.set_vm_metadata(vm_id, {
      'deployment' => 'deployment',
      'name' => 'openstack_cpi_spec/instance_id',
    })

    vm_id
  end

  def clean_up_vm(vm_id, network_spec)
    if vm_id
      @config.logger.info("Deleting VM vm_id=#{vm_id}")
      cpi.delete_vm(vm_id)

      @config.logger.info("Checking VM existence vm_id=#{vm_id}")
      expect(cpi).to_not have_vm(vm_id)
    else
      @config.logger.info('No VM to delete')
    end
  end

  def clean_up_disk(disk_id)
    if disk_id
      @config.logger.info("Deleting disk disk_id=#{disk_id}")
      cpi.delete_disk(disk_id)
    else
      @config.logger.info('No disk to delete')
    end
  end

  def create_disk_snapshot(disk_id)
    @config.logger.info("Creating disk snapshot disk_id=#{disk_id}")
    disk_snapshot_id = cpi.snapshot_disk(disk_id, {
      :deployment => 'deployment',
      :job => 'openstack_cpi_spec',
      :index => '0',
      :instance_id => 'instance',
      :agent_id => 'agent',
      :director_name => 'Director',
      :director_uuid => '6d06b0cc-2c08-43c5-95be-f1b2dd247e18',
    })
    expect(disk_snapshot_id).to be

    @config.logger.info("Created disk snapshot disk_snapshot_id=#{disk_snapshot_id}")
    disk_snapshot_id
  end

  def clean_up_disk_snapshot(disk_snapshot_id)
    if disk_snapshot_id
      @config.logger.info("Deleting disk snapshot disk_snapshot_id=#{disk_snapshot_id}")
      cpi.delete_snapshot(disk_snapshot_id)
    else
      @config.logger.info('No disk snapshot to delete')
    end
  end

  def run_all_and_raise_any_errors(existing_errors, funcs)
    exceptions = Array(existing_errors)
    funcs.each do |f|
      begin
        f.call
      rescue Exception => e
        exceptions << e
      end
    end
    # Prints all exceptions but raises original exception
    exceptions.each { |e| @config.logger.info("Failed with: #{e.inspect}\n#{e.backtrace.join("\n")}\n") }
    raise exceptions.first if exceptions.any?
  end
end<|MERGE_RESOLUTION|>--- conflicted
+++ resolved
@@ -110,20 +110,14 @@
     end
 
     context 'with existing disks' do
+
       before do
-<<<<<<< HEAD
-        vm_id = create_vm(@stemcell_id, network_spec, [])
-        @existing_volume_id = cpi.create_disk(2048, {}, vm_id)
-        clean_up_vm(vm_id, network_spec)
-      end
-=======
         @temp_vm_cid = create_vm(@stemcell_id, network_spec, [])
         @existing_volume_id = cpi.create_disk(2048, {}, @temp_vm_cid)
-        cpi.delete_vm(@temp_vm_cid)
+        clean_up_vm(@temp_vm_cid, network_spec)
       end
 
       after { cpi.delete_disk(@existing_volume_id) if @existing_volume_id }
->>>>>>> 68d3120b
 
       it 'exercises the vm lifecycle' do
         expect {
