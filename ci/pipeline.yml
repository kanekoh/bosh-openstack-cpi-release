---
groups:
  - name: bosh-openstack-cpi-release
    jobs:
      - build-candidate
      - lifecycle
      - publish-api-calls
      - deploy-ubuntu-manual
      - bats-ubuntu-manual
      - deploy-centos-manual
      - bats-centos-manual
      - deploy-ubuntu-dynamic
      - bats-ubuntu-dynamic
      - deploy-centos-dynamic
      - bats-centos-dynamic
      - promote-candidate
      - cleanup

  - name: lifecycle
    jobs:
      - build-candidate
      - lifecycle
      - promote-candidate

  - name: ubuntu
    jobs:
      - build-candidate
      - deploy-ubuntu-manual
      - bats-ubuntu-manual
      - deploy-ubuntu-dynamic
      - bats-ubuntu-dynamic
      - promote-candidate

  - name: centos
    jobs:
      - build-candidate
      - deploy-centos-manual
      - bats-centos-manual
      - deploy-centos-dynamic
      - bats-centos-dynamic
      - promote-candidate

jobs:
  - name: build-candidate
    serial: true
    plan:
      - aggregate:
        - {trigger: true,  get: bosh-cpi-src-in}
        - {trigger: false, get: version-semver, params: {bump: patch}}
        - {trigger: true,  get: pipeline-time-trigger}

      - put: version-semver
        params: {file: version-semver/number}

      - task: build
        file: bosh-cpi-src-in/ci/tasks/build-candidate.yml

      - put: bosh-cpi-dev-artifacts
        params: {from: candidate/.*\.tgz}

  - name: cleanup
    serial: true
    serial_groups:
      - cleanup-lock-lifecycle
      - ubuntu-director-manual
      - centos-director-manual
      - ubuntu-director-dynamic
      - centos-director-dynamic

    plan:
      - {trigger: false, get: bosh-cpi-src-in}

      - task: cleanup-lifecycle
        file: bosh-cpi-src-in/ci/tasks/cleanup.yml
<<<<<<< HEAD
        config:
          params:
            BOSH_OPENSTACK_AUTH_URL:    {{openstack_auth_url_v3}}
            BOSH_OPENSTACK_USERNAME:    {{lifecycle_openstack_username}}
            BOSH_OPENSTACK_API_KEY:     {{lifecycle_openstack_api_key}}
            BOSH_OPENSTACK_PROJECT:     {{lifecycle_openstack_project}}
            BOSH_OPENSTACK_DOMAIN_NAME: {{lifecycle_openstack_domain}}
            BOSH_OPENSTACK_CA_CERT:     {{bosh_openstack_ca_cert}}

      - task: cleanup-bats
        file: bosh-cpi-src-in/ci/tasks/cleanup.yml
        config:
          params:
            BOSH_OPENSTACK_AUTH_URL:    {{openstack_auth_url_v3}}
            BOSH_OPENSTACK_USERNAME:    {{openstack_username}}
            BOSH_OPENSTACK_API_KEY:     {{openstack_api_key}}
            BOSH_OPENSTACK_PROJECT:     {{openstack_project}}
            BOSH_OPENSTACK_DOMAIN_NAME: {{openstack_domain}}
            BOSH_OPENSTACK_CA_CERT:     {{bosh_openstack_ca_cert}}
=======
        params:
          BOSH_OPENSTACK_AUTH_URL:    {{openstack_auth_url_v2}}
          BOSH_OPENSTACK_USERNAME:    {{lifecycle_openstack_username}}
          BOSH_OPENSTACK_API_KEY:     {{lifecycle_openstack_api_key}}
          BOSH_OPENSTACK_PROJECT:     {{lifecycle_openstack_tenant}}
          BOSH_OPENSTACK_CA_CERT:     {{bosh_openstack_ca_cert}}

      - task: cleanup-bats
        file: bosh-cpi-src-in/ci/tasks/cleanup.yml
        params:
          BOSH_OPENSTACK_AUTH_URL:    {{openstack_auth_url_v2}}
          BOSH_OPENSTACK_USERNAME:    {{openstack_username}}
          BOSH_OPENSTACK_API_KEY:     {{openstack_api_key}}
          BOSH_OPENSTACK_PROJECT:     {{openstack_tenant}}
          BOSH_OPENSTACK_CA_CERT:     {{bosh_openstack_ca_cert}}
>>>>>>> d25dee5c

  - name: lifecycle
    serial: true
    serial_groups: [cleanup-lock-lifecycle] # prevents cleanup job from starting if lifecycle job is running
    plan:
      - aggregate:
        - {trigger: true,  passed: [build-candidate], get: bosh-cpi-dev-artifacts} # used for job chaining only not for tasks
        - {trigger: false, passed: [build-candidate], get: bosh-cpi-src-in}
        - {trigger: false,                            get: openstack-lifecycle-stemcell}

      - task: test
        file: bosh-cpi-src-in/ci/tasks/run-lifecycle.yml
<<<<<<< HEAD
        config:
          params:
            BOSH_OPENSTACK_DOMAIN:              {{lifecycle_openstack_domain}}
            BOSH_OPENSTACK_PROJECT:             {{lifecycle_openstack_project}}
            BOSH_OPENSTACK_MANUAL_IP:           {{lifecycle_manual_ip}}
            BOSH_OPENSTACK_NO_DHCP_MANUAL_IP_1: {{lifecycle_no_dhcp_manual_ip_1}}
            BOSH_OPENSTACK_NO_DHCP_MANUAL_IP_2: {{lifecycle_no_dhcp_manual_ip_2}}
            BOSH_OPENSTACK_NET_ID:              {{lifecycle_openstack_net_id}}
            BOSH_OPENSTACK_NET_ID_NO_DHCP_1:    {{lifecycle_net_id_no_dhcp_1}}
            BOSH_OPENSTACK_NET_ID_NO_DHCP_2:    {{lifecycle_net_id_no_dhcp_2}}
            BOSH_OPENSTACK_AUTH_URL_V2:         {{openstack_auth_url_v2}}
            BOSH_OPENSTACK_AUTH_URL_V3:         {{openstack_auth_url_v3}}
            BOSH_OPENSTACK_USERNAME:            {{lifecycle_openstack_username}}
            BOSH_OPENSTACK_API_KEY:             {{lifecycle_openstack_api_key}}
            BOSH_OPENSTACK_USERNAME_V3:         {{lifecycle_openstack_username_v3}}
            BOSH_OPENSTACK_API_KEY_V3:          {{lifecycle_openstack_api_key_v3}}
            BOSH_OPENSTACK_DEFAULT_KEY_NAME:    {{lifecycle_openstack_default_key_name}}
            BOSH_CLI_SILENCE_SLOW_LOAD_WARNING: true
            #BOSH_OPENSTACK_VOLUME_TYPE:         "SSD"
            BOSH_OPENSTACK_CONNECT_TIMEOUT:     "600"
            BOSH_OPENSTACK_READ_TIMEOUT:        "120"
            BOSH_OPENSTACK_WRITE_TIMEOUT:       "120"
            BOSH_OPENSTACK_CA_CERT:             {{bosh_openstack_ca_cert}}
=======
        params:
          BOSH_OPENSTACK_DOMAIN:              {{lifecycle_openstack_domain}}
          BOSH_OPENSTACK_TENANT:              {{lifecycle_openstack_tenant}}
          BOSH_OPENSTACK_PROJECT:             {{lifecycle_openstack_project}}
          BOSH_OPENSTACK_MANUAL_IP:           {{lifecycle_manual_ip}}
          BOSH_OPENSTACK_NO_DHCP_MANUAL_IP_1: {{lifecycle_no_dhcp_manual_ip_1}}
          BOSH_OPENSTACK_NO_DHCP_MANUAL_IP_2: {{lifecycle_no_dhcp_manual_ip_2}}
          BOSH_OPENSTACK_NET_ID:              {{lifecycle_openstack_net_id}}
          BOSH_OPENSTACK_NET_ID_NO_DHCP_1:    {{lifecycle_net_id_no_dhcp_1}}
          BOSH_OPENSTACK_NET_ID_NO_DHCP_2:    {{lifecycle_net_id_no_dhcp_2}}
          BOSH_OPENSTACK_AUTH_URL_V2:         {{openstack_auth_url_v2}}
          BOSH_OPENSTACK_AUTH_URL_V3:         {{openstack_auth_url_v3}}
          BOSH_OPENSTACK_USERNAME:            {{lifecycle_openstack_username}}
          BOSH_OPENSTACK_API_KEY:             {{lifecycle_openstack_api_key}}
          BOSH_OPENSTACK_USERNAME_V3:         {{lifecycle_openstack_username_v3}}
          BOSH_OPENSTACK_API_KEY_V3:          {{lifecycle_openstack_api_key_v3}}
          BOSH_OPENSTACK_DEFAULT_KEY_NAME:    {{lifecycle_openstack_default_key_name}}
          BOSH_CLI_SILENCE_SLOW_LOAD_WARNING: true
          BOSH_OPENSTACK_VOLUME_TYPE:         "SSD"
          BOSH_OPENSTACK_CONNECT_TIMEOUT:     "600"
          BOSH_OPENSTACK_READ_TIMEOUT:        "120"
          BOSH_OPENSTACK_WRITE_TIMEOUT:       "120"
          BOSH_OPENSTACK_CA_CERT:             {{bosh_openstack_ca_cert}}
>>>>>>> d25dee5c

      - put: lifecycle-log
        params: {from: output/lifecycle.log}

  - name: publish-api-calls
    serial: true
    plan:
      - aggregate:
        - {trigger: true, passed: [lifecycle], get: lifecycle-log}
        - {trigger: false, passed: [lifecycle], get: bosh-cpi-src-in}
      - task: publish
        file: bosh-cpi-src-in/ci/tasks/publish-api-calls.yml
        params:
          publish_api_calls_enabled:  {{publish_api_calls_enabled}}
      - put: bosh-cpi-src-out
        params: {repository: publish/repo, rebase: true}

  - name: deploy-ubuntu-manual
    serial: true
    serial_groups: [ubuntu-director-manual] # shouldn't deploy while bats or cleanup is running
    plan:
      - aggregate:
        - {trigger: true,  passed: [build-candidate], get: bosh-cpi-dev-artifacts}
        - {trigger: false, passed: [build-candidate], get: version-semver}
        - {trigger: false, passed: [build-candidate], get: bosh-cpi-src-in}
        - {trigger: false,                            get: director-state-file, resource: ubuntu-manual-director-state-file}
        - {trigger: false,                            get: bosh-init}
        - {trigger: false,                            get: bosh-release}
        - {trigger: false,                            get: stemcell, resource: openstack-ubuntu-stemcell}

      - task: deploy
        file: bosh-cpi-src-in/ci/tasks/deploy-manual-networking.yml
<<<<<<< HEAD
        config:
          params:
            base_os:                       "ubuntu"
            bosh_admin_password:           {{bosh_admin_password}}
            network_type_to_test:          "manual"
            openstack_flavor:              "m1.small"
            openstack_connection_timeout:  "600"
            openstack_read_timeout:        "180"
            openstack_write_timeout:       "180"
            openstack_state_timeout:       "900"
            private_key_data:              {{bosh_private_key}}
            bosh_registry_port:            {{bosh_director_registry_port}}
            bosh_openstack_ca_cert:        {{bosh_openstack_ca_cert}}
            dns:                           {{dns}}
            openstack_net_id:              {{bats_manual_ubuntu_primary_net_id}}
            openstack_security_group:      {{openstack_security_group}}
            openstack_default_key_name:    {{openstack_default_key_name}}
            openstack_auth_url:            {{openstack_auth_url_v3}}
            openstack_username:            {{openstack_username}}
            openstack_api_key:             {{openstack_api_key}}
            openstack_project:             {{openstack_project}}
            openstack_domain:              {{openstack_domain}}
            openstack_floating_ip:         {{bats_manual_ubuntu_director_public_ip}}
            openstack_manual_ip:           {{bats_manual_ubuntu_director_private_ip}}
            openstack_net_cidr:            {{bats_manual_ubuntu_primary_net_cidr}}
            openstack_net_gateway:         {{bats_manual_ubuntu_primary_net_gateway}}
=======
        params:
          base_os:                       "ubuntu"
          bosh_admin_password:           {{bosh_admin_password}}
          network_type_to_test:          "manual"
          openstack_flavor:              "m1.small"
          openstack_connection_timeout:  "600"
          openstack_read_timeout:        "180"
          openstack_write_timeout:       "180"
          openstack_state_timeout:       "900"
          private_key_data:              {{bosh_private_key}}
          bosh_registry_port:            {{bosh_director_registry_port}}
          bosh_openstack_ca_cert:        {{bosh_openstack_ca_cert}}
          dns:                           {{dns}}
          openstack_net_id:              {{bats_manual_ubuntu_primary_net_id}}
          openstack_security_group:      {{openstack_security_group}}
          openstack_default_key_name:    {{openstack_default_key_name}}
          openstack_auth_url:            {{openstack_auth_url_v2}}
          openstack_username:            {{openstack_username}}
          openstack_api_key:             {{openstack_api_key}}
          openstack_tenant:              {{openstack_tenant}}
          openstack_floating_ip:         {{bats_manual_ubuntu_director_public_ip}}
          openstack_manual_ip:           {{bats_manual_ubuntu_director_private_ip}}
          openstack_net_cidr:            {{bats_manual_ubuntu_primary_net_cidr}}
          openstack_net_gateway:         {{bats_manual_ubuntu_primary_net_gateway}}
>>>>>>> d25dee5c
        ensure:
          put: ubuntu-manual-director-state-file
          params: {from: deployment/ubuntu-manual-director-manifest-state.json}

      - put: ubuntu-manual-director-manifest-file
        params: {from: deployment/ubuntu-manual-director-manifest.yml}

  - name: bats-ubuntu-manual
    serial: true
    serial_groups: [ubuntu-director-manual] # can't run while deploying
    plan:
      - aggregate:
        - {trigger: true,  passed: [deploy-ubuntu-manual], get: bosh-cpi-dev-artifacts}
        - {trigger: false, passed: [deploy-ubuntu-manual], get: bosh-cpi-src-in}
        - {trigger: false, passed: [deploy-ubuntu-manual], get: stemcell, resource: openstack-ubuntu-stemcell}
        - {trigger: false, passed: [deploy-ubuntu-manual], get: director-state-file, resource: ubuntu-manual-director-state-file}
        - {trigger: false, passed: [deploy-ubuntu-manual], get: director-manifest-file, resource: ubuntu-manual-director-manifest-file}
        - {trigger: false, passed: [deploy-ubuntu-manual], get: version-semver}
        - {trigger: false,                                 get: bosh-release}
        - {trigger: false,                                 get: bats}
        - {trigger: false,                                 get: bosh-init}

      - task: test
        file: bosh-cpi-src-in/ci/tasks/run-manual-networking-bats.yml
        params:
          stemcell_name:                            "bosh-openstack-kvm-ubuntu-trusty-go_agent"
          private_key_data:                         {{bosh_private_key}}
          openstack_security_group:                 {{openstack_security_group}}
          openstack_flavor_with_ephemeral_disk:     {{openstack_flavor_with_ephemeral_disk}}
          openstack_flavor_with_no_ephemeral_disk:  {{openstack_flavor_with_no_ephemeral_disk}}
          bosh_admin_password:                      {{bosh_admin_password}}
          bosh_director_public_ip:                  {{bats_manual_ubuntu_director_public_ip}}
          bosh_director_private_ip:                 {{bats_manual_ubuntu_director_private_ip}}
          bats_vm_floating_ip:                      {{bats_manual_ubuntu_floating_ip}}
          primary_network_id:                       {{bats_manual_ubuntu_primary_net_id}}
          primary_network_cidr:                     {{bats_manual_ubuntu_primary_net_cidr}}
          primary_network_gateway:                  {{bats_manual_ubuntu_primary_net_gateway}}
          primary_network_range:                    {{bats_manual_ubuntu_primary_net_static_range}}
          primary_network_manual_ip:                {{bats_manual_ubuntu_primary_net_manual_ip}}
          primary_network_dhcp_pool:                {{bats_manual_ubuntu_primary_net_dhcp_pool}}
          primary_network_second_manual_ip:         {{bats_manual_ubuntu_primary_net_second_manual_ip}}
          secondary_network_id:                     {{bats_manual_ubuntu_secondary_net_id}}
          secondary_network_cidr:                   {{bats_manual_ubuntu_secondary_net_cidr}}
          secondary_network_gateway:                {{bats_manual_ubuntu_secondary_net_gateway}}
          secondary_network_range:                  {{bats_manual_ubuntu_secondary_net_static_range}}
          secondary_network_manual_ip:              {{bats_manual_ubuntu_secondary_net_manual_ip}}
          secondary_network_dhcp_pool:              {{bats_manual_ubuntu_secondary_net_dhcp_pool}}

      - task: teardown-director
        file: bosh-cpi-src-in/ci/tasks/teardown-director.yml
        params:
          bosh_admin_password:                     {{bosh_admin_password}}
          bosh_director_ip:                        {{bats_manual_ubuntu_director_public_ip}}
          director_manifest_file:                  "ubuntu-manual-director-manifest.yml"
          director_state_file:                     "ubuntu-manual-director-manifest-state.json"
        ensure:
          put: ubuntu-manual-director-state-file
          params: {from: teardown/ubuntu-manual-director-manifest-state.json}

  - name: deploy-ubuntu-dynamic
    serial: true
    serial_groups: [ubuntu-director-dynamic] # shouldn't deploy while bats are running
    plan:
      - aggregate:
        - {trigger: true,  passed: [build-candidate], get: bosh-cpi-dev-artifacts}
        - {trigger: false, passed: [build-candidate], get: version-semver}
        - {trigger: false, passed: [build-candidate], get: bosh-cpi-src-in}
        - {trigger: false,                            get: director-state-file, resource: ubuntu-dynamic-director-state-file}
        - {trigger: false,                            get: bosh-init}
        - {trigger: false,                            get: bosh-release}
        - {trigger: false,                            get: stemcell, resource: openstack-ubuntu-stemcell}

      - task: deploy
        file: bosh-cpi-src-in/ci/tasks/deploy-dynamic-networking.yml
<<<<<<< HEAD
        config:
          params:
            base_os:                       "ubuntu"
            bosh_admin_password:           {{bosh_admin_password}}
            network_type_to_test:          "dynamic"
            openstack_flavor:              "m1.small"
            openstack_connection_timeout:  "600"
            openstack_read_timeout:        "180"
            openstack_write_timeout:       "180"
            openstack_state_timeout:       "900"
            bosh_registry_port:            {{bosh_director_registry_port}}
            bosh_openstack_ca_cert:        {{bosh_openstack_ca_cert}}
            dns:                           {{dns}}
            openstack_net_id:              {{bats_dynamic_ubuntu_primary_net_id}}
            openstack_security_group:      {{openstack_security_group}}
            openstack_default_key_name:    {{openstack_default_key_name}}
            openstack_auth_url:            {{openstack_auth_url_v3}}
            openstack_username:            {{openstack_username}}
            openstack_api_key:             {{openstack_api_key}}
            openstack_project:             {{openstack_project}}
            openstack_domain:              {{openstack_domain}}
            openstack_floating_ip:         {{bats_dynamic_ubuntu_director_public_ip}}
            private_key_data:              {{bosh_private_key}}
=======
        params:
          base_os:                       "ubuntu"
          bosh_admin_password:           {{bosh_admin_password}}
          network_type_to_test:          "dynamic"
          openstack_flavor:              "m1.small"
          openstack_connection_timeout:  "600"
          openstack_read_timeout:        "180"
          openstack_write_timeout:       "180"
          openstack_state_timeout:       "900"
          bosh_registry_port:            {{bosh_director_registry_port}}
          bosh_openstack_ca_cert:        {{bosh_openstack_ca_cert}}
          dns:                           {{dns}}
          openstack_net_id:              {{bats_dynamic_ubuntu_primary_net_id}}
          openstack_security_group:      {{openstack_security_group}}
          openstack_default_key_name:    {{openstack_default_key_name}}
          openstack_auth_url:            {{openstack_auth_url_v2}}
          openstack_username:            {{openstack_username}}
          openstack_api_key:             {{openstack_api_key}}
          openstack_tenant:              {{openstack_tenant}}
          openstack_floating_ip:         {{bats_dynamic_ubuntu_director_public_ip}}
          private_key_data:              {{bosh_private_key}}
>>>>>>> d25dee5c
        ensure:
          put: ubuntu-dynamic-director-state-file
          params: {from: deployment/ubuntu-dynamic-director-manifest-state.json}

      - put: ubuntu-dynamic-director-manifest-file
        params: {from: deployment/ubuntu-dynamic-director-manifest.yml}

  - name: bats-ubuntu-dynamic
    serial: true
    serial_groups: [ubuntu-director-dynamic] # can't run while deploying
    plan:
      - aggregate:
        - {trigger: true,  passed: [deploy-ubuntu-dynamic], get: bosh-cpi-dev-artifacts}
        - {trigger: false, passed: [deploy-ubuntu-dynamic], get: bosh-cpi-src-in}
        - {trigger: false, passed: [deploy-ubuntu-dynamic], get: director-state-file, resource: ubuntu-dynamic-director-state-file}
        - {trigger: false, passed: [deploy-ubuntu-dynamic], get: director-manifest-file, resource: ubuntu-dynamic-director-manifest-file}
        - {trigger: false, passed: [deploy-ubuntu-dynamic], get: stemcell, resource: openstack-ubuntu-stemcell}
        - {trigger: false, passed: [deploy-ubuntu-dynamic], get: version-semver}
        - {trigger: false,                                  get: bosh-release}
        - {trigger: false,                                  get: bats}
        - {trigger: false,                                  get: bosh-init}

      - task: test
        file: bosh-cpi-src-in/ci/tasks/run-dynamic-networking-bats.yml
        params:
          stemcell_name:                            "bosh-openstack-kvm-ubuntu-trusty-go_agent"
          bats_vm_floating_ip:                      {{bats_dynamic_ubuntu_floating_ip}}
          bosh_admin_password:                      {{bosh_admin_password}}
          bosh_director_public_ip:                  {{bats_dynamic_ubuntu_director_public_ip}}
          openstack_flavor_with_ephemeral_disk:     {{openstack_flavor_with_ephemeral_disk}}
          openstack_flavor_with_no_ephemeral_disk:  {{openstack_flavor_with_no_ephemeral_disk}}
          openstack_security_group:                 {{openstack_security_group}}
          primary_network_id:                       {{bats_dynamic_ubuntu_primary_net_id}}
          private_key_data:                         {{bosh_private_key}}

      - task: teardown-director
        file: bosh-cpi-src-in/ci/tasks/teardown-director.yml
        params:
          bosh_admin_password:                     {{bosh_admin_password}}
          bosh_director_ip:                        {{bats_dynamic_ubuntu_director_public_ip}}
          director_manifest_file:                  "ubuntu-dynamic-director-manifest.yml"
          director_state_file:                     "ubuntu-dynamic-director-manifest-state.json"
        ensure:
          put: ubuntu-dynamic-director-state-file
          params: {from: teardown/ubuntu-dynamic-director-manifest-state.json}

  - name: deploy-centos-manual
    serial: true
    serial_groups: [centos-director-manual] # shouldn't deploy while bats are running
    plan:
      - aggregate:
        - {trigger: true,  passed: [build-candidate], get: bosh-cpi-dev-artifacts}
        - {trigger: false, passed: [build-candidate], get: version-semver}
        - {trigger: false, passed: [build-candidate], get: bosh-cpi-src-in}
        - {trigger: false,                            get: director-state-file, resource: centos-manual-director-state-file}
        - {trigger: false,                            get: bosh-init}
        - {trigger: false,                            get: bosh-release}
        - {trigger: false,                            get: stemcell, resource: openstack-centos-stemcell}

      - task: deploy
        file: bosh-cpi-src-in/ci/tasks/deploy-manual-networking.yml
<<<<<<< HEAD
        config:
          params:
            base_os:                       "centos"
            bosh_admin_password:           {{bosh_admin_password}}
            network_type_to_test:          "manual"
            openstack_flavor:              "m1.small"
            openstack_connection_timeout:  "600"
            openstack_read_timeout:        "180"
            openstack_write_timeout:       "180"
            openstack_state_timeout:       "900"
            bosh_registry_port:            {{bosh_director_registry_port}}
            bosh_openstack_ca_cert:        {{bosh_openstack_ca_cert}}
            dns:                           {{dns}}
            openstack_net_id:              {{bats_manual_centos_primary_net_id}}
            openstack_security_group:      {{openstack_security_group}}
            openstack_default_key_name:    {{openstack_default_key_name}}
            openstack_auth_url:            {{openstack_auth_url_v3}}
            openstack_username:            {{openstack_username}}
            openstack_api_key:             {{openstack_api_key}}
            openstack_project:             {{openstack_project}}
            openstack_domain:              {{openstack_domain}}
            openstack_floating_ip:         {{bats_manual_centos_director_public_ip}}
            openstack_manual_ip:           {{bats_manual_centos_director_private_ip}}
            openstack_net_cidr:            {{bats_manual_centos_primary_net_cidr}}
            openstack_net_gateway:         {{bats_manual_centos_primary_net_gateway}}
            private_key_data:              {{bosh_private_key}}
=======
        params:
          base_os:                       "centos"
          bosh_admin_password:           {{bosh_admin_password}}
          network_type_to_test:          "manual"
          openstack_flavor:              "m1.small"
          openstack_connection_timeout:  "600"
          openstack_read_timeout:        "180"
          openstack_write_timeout:       "180"
          openstack_state_timeout:       "900"
          bosh_registry_port:            {{bosh_director_registry_port}}
          bosh_openstack_ca_cert:        {{bosh_openstack_ca_cert}}
          dns:                           {{dns}}
          openstack_net_id:              {{bats_manual_centos_primary_net_id}}
          openstack_security_group:      {{openstack_security_group}}
          openstack_default_key_name:    {{openstack_default_key_name}}
          openstack_auth_url:            {{openstack_auth_url_v2}}
          openstack_username:            {{openstack_username}}
          openstack_api_key:             {{openstack_api_key}}
          openstack_tenant:              {{openstack_tenant}}
          openstack_floating_ip:         {{bats_manual_centos_director_public_ip}}
          openstack_manual_ip:           {{bats_manual_centos_director_private_ip}}
          openstack_net_cidr:            {{bats_manual_centos_primary_net_cidr}}
          openstack_net_gateway:         {{bats_manual_centos_primary_net_gateway}}
          private_key_data:              {{bosh_private_key}}
>>>>>>> d25dee5c
        ensure:
          put: centos-manual-director-state-file
          params: {from: deployment/centos-manual-director-manifest-state.json}

      - put: centos-manual-director-manifest-file
        params: {from: deployment/centos-manual-director-manifest.yml}

  - name: bats-centos-manual
    serial: true
    serial_groups: [centos-director-manual] # can't run while deploying
    plan:
      - aggregate:
        - {trigger: true,  passed: [deploy-centos-manual], get: bosh-cpi-dev-artifacts}
        - {trigger: false, passed: [deploy-centos-manual], get: stemcell, resource: openstack-centos-stemcell}
        - {trigger: false, passed: [deploy-centos-manual], get: director-state-file, resource: centos-manual-director-state-file}
        - {trigger: false, passed: [deploy-centos-manual], get: director-manifest-file, resource: centos-manual-director-manifest-file}
        - {trigger: false, passed: [deploy-centos-manual], get: bosh-cpi-src-in}
        - {trigger: false, passed: [deploy-centos-manual], get: version-semver}
        - {trigger: false,                                 get: bosh-release}
        - {trigger: false,                                 get: bats}
        - {trigger: false,                                 get: bosh-init}

      - task: test
        file: bosh-cpi-src-in/ci/tasks/run-manual-networking-bats.yml
        params:
          stemcell_name:                            "bosh-openstack-kvm-centos-7-go_agent"
          private_key_data:                         {{bosh_private_key}}
          openstack_security_group:                 {{openstack_security_group}}
          openstack_flavor_with_ephemeral_disk:     {{openstack_flavor_with_ephemeral_disk}}
          openstack_flavor_with_no_ephemeral_disk:  {{openstack_flavor_with_no_ephemeral_disk}}
          bosh_admin_password:                      {{bosh_admin_password}}
          bosh_director_public_ip:                  {{bats_manual_centos_director_public_ip}}
          bosh_director_private_ip:                 {{bats_manual_centos_director_private_ip}}
          bats_vm_floating_ip:                      {{bats_manual_centos_floating_ip}}
          primary_network_id:                       {{bats_manual_centos_primary_net_id}}
          primary_network_cidr:                     {{bats_manual_centos_primary_net_cidr}}
          primary_network_gateway:                  {{bats_manual_centos_primary_net_gateway}}
          primary_network_range:                    {{bats_manual_centos_primary_net_static_range}}
          primary_network_manual_ip:                {{bats_manual_centos_primary_net_manual_ip}}
          primary_network_second_manual_ip:         {{bats_manual_centos_primary_net_second_manual_ip}}
          primary_network_dhcp_pool:                {{bats_manual_centos_primary_net_dhcp_pool}}
          secondary_network_id:                     {{bats_manual_centos_secondary_net_id}}
          secondary_network_cidr:                   {{bats_manual_centos_secondary_net_cidr}}
          secondary_network_gateway:                {{bats_manual_centos_secondary_net_gateway}}
          secondary_network_range:                  {{bats_manual_centos_secondary_net_static_range}}
          secondary_network_manual_ip:              {{bats_manual_centos_secondary_net_manual_ip}}
          secondary_network_dhcp_pool:              {{bats_manual_centos_secondary_net_dhcp_pool}}

      - task: teardown-director
        file: bosh-cpi-src-in/ci/tasks/teardown-director.yml
        params:
          bosh_admin_password:                     {{bosh_admin_password}}
          bosh_director_ip:                        {{bats_manual_centos_director_public_ip}}
          director_manifest_file:                  "centos-manual-director-manifest.yml"
          director_state_file:                     "centos-manual-director-manifest-state.json"
        ensure:
          put: centos-manual-director-state-file
          params: {from: teardown/centos-manual-director-manifest-state.json}

  - name: deploy-centos-dynamic
    serial: true
    serial_groups: [centos-director-dynamic] # shouldn't deploy while bats are running
    plan:
      - aggregate:
        - {trigger: true,  passed: [build-candidate], get: bosh-cpi-dev-artifacts}
        - {trigger: false, passed: [build-candidate], get: version-semver}
        - {trigger: false, passed: [build-candidate], get: bosh-cpi-src-in}
        - {trigger: false,                            get: director-state-file, resource: centos-dynamic-director-state-file}
        - {trigger: false,                            get: bosh-init}
        - {trigger: false,                            get: bosh-release}
        - {trigger: false,                            get: stemcell, resource: openstack-centos-stemcell}

      - task: deploy
        file: bosh-cpi-src-in/ci/tasks/deploy-dynamic-networking.yml
<<<<<<< HEAD
        config:
          params:
            base_os:                       "centos"
            bosh_admin_password:           {{bosh_admin_password}}
            network_type_to_test:          "dynamic"
            openstack_flavor:              "m1.small"
            openstack_connection_timeout:  "600"
            openstack_read_timeout:        "180"
            openstack_write_timeout:       "180"
            openstack_state_timeout:       "900"
            bosh_registry_port:            {{bosh_director_registry_port}}
            bosh_openstack_ca_cert:        {{bosh_openstack_ca_cert}}
            dns:                           {{dns}}
            openstack_net_id:              {{bats_dynamic_centos_primary_net_id}}
            openstack_security_group:      {{openstack_security_group}}
            openstack_default_key_name:    {{openstack_default_key_name}}
            openstack_auth_url:            {{openstack_auth_url_v3}}
            openstack_username:            {{openstack_username}}
            openstack_api_key:             {{openstack_api_key}}
            openstack_project:             {{openstack_project}}
            openstack_domain:              {{openstack_domain}}
            openstack_floating_ip:         {{bats_dynamic_centos_director_public_ip}}
            private_key_data:              {{bosh_private_key}}
=======
        params:
          base_os:                       "centos"
          bosh_admin_password:           {{bosh_admin_password}}
          network_type_to_test:          "dynamic"
          openstack_flavor:              "m1.small"
          openstack_connection_timeout:  "600"
          openstack_read_timeout:        "180"
          openstack_write_timeout:       "180"
          openstack_state_timeout:       "900"
          bosh_registry_port:            {{bosh_director_registry_port}}
          bosh_openstack_ca_cert:        {{bosh_openstack_ca_cert}}
          dns:                           {{dns}}
          openstack_net_id:              {{bats_dynamic_centos_primary_net_id}}
          openstack_security_group:      {{openstack_security_group}}
          openstack_default_key_name:    {{openstack_default_key_name}}
          openstack_auth_url:            {{openstack_auth_url_v2}}
          openstack_username:            {{openstack_username}}
          openstack_api_key:             {{openstack_api_key}}
          openstack_tenant:              {{openstack_tenant}}
          openstack_floating_ip:         {{bats_dynamic_centos_director_public_ip}}
          private_key_data:              {{bosh_private_key}}
>>>>>>> d25dee5c
        ensure:
          put: centos-dynamic-director-state-file
          params: {from: deployment/centos-dynamic-director-manifest-state.json}

      - put: centos-dynamic-director-manifest-file
        params: {from: deployment/centos-dynamic-director-manifest.yml}

  - name: bats-centos-dynamic
    serial: true
    serial_groups: [centos-director-dynamic] # can't run while deploying
    plan:
      - aggregate:
        - {trigger: true,  passed: [deploy-centos-dynamic], get: bosh-cpi-dev-artifacts}
        - {trigger: false, passed: [deploy-centos-dynamic], get: stemcell, resource: openstack-centos-stemcell}
        - {trigger: false, passed: [deploy-centos-dynamic], get: director-state-file, resource: centos-dynamic-director-state-file}
        - {trigger: false, passed: [deploy-centos-dynamic], get: director-manifest-file, resource: centos-dynamic-director-manifest-file}
        - {trigger: false, passed: [deploy-centos-dynamic], get: bosh-cpi-src-in}
        - {trigger: false, passed: [deploy-centos-dynamic], get: version-semver}
        - {trigger: false,                                  get: bosh-release}
        - {trigger: false,                                  get: bats}
        - {trigger: false,                                  get: bosh-init}

      - task: test
        file: bosh-cpi-src-in/ci/tasks/run-dynamic-networking-bats.yml
        params:
          stemcell_name:                            "bosh-openstack-kvm-centos-7-go_agent"
          bats_vm_floating_ip:                      {{bats_dynamic_centos_floating_ip}}
          bosh_admin_password:                      {{bosh_admin_password}}
          bosh_director_public_ip:                  {{bats_dynamic_centos_director_public_ip}}
          openstack_flavor_with_ephemeral_disk:     {{openstack_flavor_with_ephemeral_disk}}
          openstack_flavor_with_no_ephemeral_disk:  {{openstack_flavor_with_no_ephemeral_disk}}
          openstack_security_group:                 {{openstack_security_group}}
          primary_network_id:                       {{bats_dynamic_centos_primary_net_id}}
          private_key_data:                         {{bosh_private_key}}

      - task: teardown-director
        file: bosh-cpi-src-in/ci/tasks/teardown-director.yml
        params:
          bosh_admin_password:                     {{bosh_admin_password}}
          bosh_director_ip:                        {{bats_dynamic_centos_director_public_ip}}
          director_manifest_file:                  "centos-dynamic-director-manifest.yml"
          director_state_file:                     "centos-dynamic-director-manifest-state.json"
        ensure:
          put: centos-dynamic-director-state-file
          params: {from: teardown/centos-dynamic-director-manifest-state.json}

  - name: promote-candidate
    serial: true
    plan:
      - aggregate:
        - {trigger: false,  passed: [lifecycle, bats-ubuntu-manual, bats-centos-manual, bats-ubuntu-dynamic, bats-centos-dynamic], get: bosh-cpi-dev-artifacts}
        - {trigger: false, passed: [lifecycle, bats-ubuntu-manual, bats-centos-manual, bats-ubuntu-dynamic, bats-centos-dynamic], get: bosh-cpi-src-in}
        - {trigger: false, get: release-version-semver, params: {bump: major}}

      - task: promote
        file: bosh-cpi-src-in/ci/tasks/promote-candidate.yml
        params:
          aws_access_key_id: {{s3_openstack_cpi_blobs_access_key}}
          aws_secret_access_key: {{s3_openstack_cpi_blobs_secret_key}}
      - put: release-version-semver
        params: {file: release-version-semver/number}

      - put: bosh-cpi-src-out
        params: {repository: promote/repo, rebase: true, tag: promote/integer_version, tag_prefix: "v"}

resources:
  - name: bosh-cpi-dev-artifacts
    type: s3
    source:
      regexp: bosh-openstack-cpi-([0-9.]+)\.tgz
      bucket: {{s3_openstack_cpi_pipeline_bucket_name}} # OpenStack CPI account
      region_name: us-east-1
      access_key_id:      {{s3_openstack_cpi_pipeline_access_key}}
      secret_access_key:  {{s3_openstack_cpi_pipeline_secret_key}}

  - name: lifecycle-log
    type: s3
    source:
      bucket: {{s3_openstack_cpi_pipeline_bucket_name}} # OpenStack CPI account
      versioned_file: lifecycle.log
      region_name: us-east-1
      access_key_id:      {{s3_openstack_cpi_pipeline_access_key}}
      secret_access_key:  {{s3_openstack_cpi_pipeline_secret_key}}

  - name: ubuntu-manual-director-state-file
    type: s3
    source:
      bucket: {{s3_openstack_cpi_state_files_bucket_name}}
      versioned_file: ubuntu-manual-director-manifest-state.json
      region_name: us-east-1
      access_key_id: {{s3_openstack_cpi_state_files_access_key}}
      secret_access_key: {{s3_openstack_cpi_state_files_secret_key}}

  - name: ubuntu-manual-director-manifest-file
    type: s3
    source:
      bucket: {{s3_openstack_cpi_state_files_bucket_name}}
      versioned_file: ubuntu-manual-director-manifest.yml
      region_name: us-east-1
      access_key_id: {{s3_openstack_cpi_state_files_access_key}}
      secret_access_key: {{s3_openstack_cpi_state_files_secret_key}}

  - name: centos-manual-director-state-file
    type: s3
    source:
      bucket: {{s3_openstack_cpi_state_files_bucket_name}}
      versioned_file: centos-manual-director-manifest-state.json
      region_name: us-east-1
      access_key_id: {{s3_openstack_cpi_state_files_access_key}}
      secret_access_key: {{s3_openstack_cpi_state_files_secret_key}}

  - name: centos-manual-director-manifest-file
    type: s3
    source:
      bucket: {{s3_openstack_cpi_state_files_bucket_name}}
      versioned_file: centos-manual-director-manifest.yml
      region_name: us-east-1
      access_key_id: {{s3_openstack_cpi_state_files_access_key}}
      secret_access_key: {{s3_openstack_cpi_state_files_secret_key}}

  - name: ubuntu-dynamic-director-state-file
    type: s3
    source:
      bucket: {{s3_openstack_cpi_state_files_bucket_name}}
      versioned_file: ubuntu-dynamic-director-manifest-state.json
      region_name: us-east-1
      access_key_id: {{s3_openstack_cpi_state_files_access_key}}
      secret_access_key: {{s3_openstack_cpi_state_files_secret_key}}

  - name: ubuntu-dynamic-director-manifest-file
    type: s3
    source:
      bucket: {{s3_openstack_cpi_state_files_bucket_name}}
      versioned_file: ubuntu-dynamic-director-manifest.yml
      region_name: us-east-1
      access_key_id: {{s3_openstack_cpi_state_files_access_key}}
      secret_access_key: {{s3_openstack_cpi_state_files_secret_key}}

  - name: centos-dynamic-director-state-file
    type: s3
    source:
      bucket: {{s3_openstack_cpi_state_files_bucket_name}}
      versioned_file: centos-dynamic-director-manifest-state.json
      region_name: us-east-1
      access_key_id: {{s3_openstack_cpi_state_files_access_key}}
      secret_access_key: {{s3_openstack_cpi_state_files_secret_key}}

  - name: centos-dynamic-director-manifest-file
    type: s3
    source:
      bucket: {{s3_openstack_cpi_state_files_bucket_name}}
      versioned_file: centos-dynamic-director-manifest.yml
      region_name: us-east-1
      access_key_id: {{s3_openstack_cpi_state_files_access_key}}
      secret_access_key: {{s3_openstack_cpi_state_files_secret_key}}

  - name: bosh-cpi-src-in
    type: git
    source:
      uri: https://github.com/cloudfoundry-incubator/bosh-openstack-cpi-release.git
      branch: keystone_v3
      ignore_paths:
        - releases/bosh-openstack-cpi/**
        - .final_builds/**
        - docs/**
        - README.md

  - name: bosh-cpi-src-out
    type: git
    source:
      uri: git@github.com:cloudfoundry-incubator/bosh-openstack-cpi-release.git
      branch: keystone_v3
      private_key: {{github_deployment_key__bosh-openstack-cpi-release}}

  - name: version-semver
    type: semver
    source:
      key:                current-version
      bucket:             {{s3_openstack_cpi_pipeline_bucket_name}}
      access_key_id:      {{s3_openstack_cpi_pipeline_access_key}}
      secret_access_key:  {{s3_openstack_cpi_pipeline_secret_key}}

  - name: release-version-semver
    type: semver
    source:
      key:                release-current-version
      bucket:             {{s3_openstack_cpi_pipeline_bucket_name}}
      access_key_id:      {{s3_openstack_cpi_pipeline_access_key}}
      secret_access_key:  {{s3_openstack_cpi_pipeline_secret_key}}

  - name: bosh-init
    type: s3
    source:
      regexp: bosh-init-([0-9.]+)-linux-amd64
      bucket: bosh-init-artifacts
      region_name: us-east-1

  - name: bats
    type: git
    source:
      uri: https://github.com/cloudfoundry/bosh-acceptance-tests.git
      branch: master

  - name: bosh-release
    type: bosh-io-release
    source:
      repository: cloudfoundry/bosh

  - name: openstack-ubuntu-stemcell
    type: bosh-io-stemcell
    source:
      name: bosh-openstack-kvm-ubuntu-trusty-go_agent

  - name: openstack-centos-stemcell
    type: bosh-io-stemcell
    source:
      name: bosh-openstack-kvm-centos-7-go_agent

  - name: openstack-lifecycle-stemcell
    type: bosh-io-stemcell
    source:
      name: bosh-openstack-kvm-ubuntu-trusty-go_agent
      version: 3147

  - name: pipeline-time-trigger
    type: time
    source:
      interval: {{pipeline-time-trigger-interval}}<|MERGE_RESOLUTION|>--- conflicted
+++ resolved
@@ -72,43 +72,23 @@
 
       - task: cleanup-lifecycle
         file: bosh-cpi-src-in/ci/tasks/cleanup.yml
-<<<<<<< HEAD
-        config:
-          params:
-            BOSH_OPENSTACK_AUTH_URL:    {{openstack_auth_url_v3}}
-            BOSH_OPENSTACK_USERNAME:    {{lifecycle_openstack_username}}
-            BOSH_OPENSTACK_API_KEY:     {{lifecycle_openstack_api_key}}
-            BOSH_OPENSTACK_PROJECT:     {{lifecycle_openstack_project}}
-            BOSH_OPENSTACK_DOMAIN_NAME: {{lifecycle_openstack_domain}}
-            BOSH_OPENSTACK_CA_CERT:     {{bosh_openstack_ca_cert}}
+        params:
+           BOSH_OPENSTACK_AUTH_URL:    {{openstack_auth_url_v3}}
+           BOSH_OPENSTACK_USERNAME:    {{lifecycle_openstack_username}}
+           BOSH_OPENSTACK_API_KEY:     {{lifecycle_openstack_api_key}}
+           BOSH_OPENSTACK_PROJECT:     {{lifecycle_openstack_project}}
+           BOSH_OPENSTACK_DOMAIN_NAME: {{lifecycle_openstack_domain}}
+           BOSH_OPENSTACK_CA_CERT:     {{bosh_openstack_ca_cert}}
 
       - task: cleanup-bats
         file: bosh-cpi-src-in/ci/tasks/cleanup.yml
-        config:
-          params:
-            BOSH_OPENSTACK_AUTH_URL:    {{openstack_auth_url_v3}}
-            BOSH_OPENSTACK_USERNAME:    {{openstack_username}}
-            BOSH_OPENSTACK_API_KEY:     {{openstack_api_key}}
-            BOSH_OPENSTACK_PROJECT:     {{openstack_project}}
-            BOSH_OPENSTACK_DOMAIN_NAME: {{openstack_domain}}
-            BOSH_OPENSTACK_CA_CERT:     {{bosh_openstack_ca_cert}}
-=======
-        params:
-          BOSH_OPENSTACK_AUTH_URL:    {{openstack_auth_url_v2}}
-          BOSH_OPENSTACK_USERNAME:    {{lifecycle_openstack_username}}
-          BOSH_OPENSTACK_API_KEY:     {{lifecycle_openstack_api_key}}
-          BOSH_OPENSTACK_PROJECT:     {{lifecycle_openstack_tenant}}
-          BOSH_OPENSTACK_CA_CERT:     {{bosh_openstack_ca_cert}}
-
-      - task: cleanup-bats
-        file: bosh-cpi-src-in/ci/tasks/cleanup.yml
-        params:
-          BOSH_OPENSTACK_AUTH_URL:    {{openstack_auth_url_v2}}
+        params:
+          BOSH_OPENSTACK_AUTH_URL:    {{openstack_auth_url_v3}}
           BOSH_OPENSTACK_USERNAME:    {{openstack_username}}
           BOSH_OPENSTACK_API_KEY:     {{openstack_api_key}}
-          BOSH_OPENSTACK_PROJECT:     {{openstack_tenant}}
+          BOSH_OPENSTACK_PROJECT:     {{openstack_project}}
+          BOSH_OPENSTACK_DOMAIN_NAME: {{openstack_domain}}
           BOSH_OPENSTACK_CA_CERT:     {{bosh_openstack_ca_cert}}
->>>>>>> d25dee5c
 
   - name: lifecycle
     serial: true
@@ -121,34 +101,8 @@
 
       - task: test
         file: bosh-cpi-src-in/ci/tasks/run-lifecycle.yml
-<<<<<<< HEAD
-        config:
-          params:
-            BOSH_OPENSTACK_DOMAIN:              {{lifecycle_openstack_domain}}
-            BOSH_OPENSTACK_PROJECT:             {{lifecycle_openstack_project}}
-            BOSH_OPENSTACK_MANUAL_IP:           {{lifecycle_manual_ip}}
-            BOSH_OPENSTACK_NO_DHCP_MANUAL_IP_1: {{lifecycle_no_dhcp_manual_ip_1}}
-            BOSH_OPENSTACK_NO_DHCP_MANUAL_IP_2: {{lifecycle_no_dhcp_manual_ip_2}}
-            BOSH_OPENSTACK_NET_ID:              {{lifecycle_openstack_net_id}}
-            BOSH_OPENSTACK_NET_ID_NO_DHCP_1:    {{lifecycle_net_id_no_dhcp_1}}
-            BOSH_OPENSTACK_NET_ID_NO_DHCP_2:    {{lifecycle_net_id_no_dhcp_2}}
-            BOSH_OPENSTACK_AUTH_URL_V2:         {{openstack_auth_url_v2}}
-            BOSH_OPENSTACK_AUTH_URL_V3:         {{openstack_auth_url_v3}}
-            BOSH_OPENSTACK_USERNAME:            {{lifecycle_openstack_username}}
-            BOSH_OPENSTACK_API_KEY:             {{lifecycle_openstack_api_key}}
-            BOSH_OPENSTACK_USERNAME_V3:         {{lifecycle_openstack_username_v3}}
-            BOSH_OPENSTACK_API_KEY_V3:          {{lifecycle_openstack_api_key_v3}}
-            BOSH_OPENSTACK_DEFAULT_KEY_NAME:    {{lifecycle_openstack_default_key_name}}
-            BOSH_CLI_SILENCE_SLOW_LOAD_WARNING: true
-            #BOSH_OPENSTACK_VOLUME_TYPE:         "SSD"
-            BOSH_OPENSTACK_CONNECT_TIMEOUT:     "600"
-            BOSH_OPENSTACK_READ_TIMEOUT:        "120"
-            BOSH_OPENSTACK_WRITE_TIMEOUT:       "120"
-            BOSH_OPENSTACK_CA_CERT:             {{bosh_openstack_ca_cert}}
-=======
         params:
           BOSH_OPENSTACK_DOMAIN:              {{lifecycle_openstack_domain}}
-          BOSH_OPENSTACK_TENANT:              {{lifecycle_openstack_tenant}}
           BOSH_OPENSTACK_PROJECT:             {{lifecycle_openstack_project}}
           BOSH_OPENSTACK_MANUAL_IP:           {{lifecycle_manual_ip}}
           BOSH_OPENSTACK_NO_DHCP_MANUAL_IP_1: {{lifecycle_no_dhcp_manual_ip_1}}
@@ -164,12 +118,11 @@
           BOSH_OPENSTACK_API_KEY_V3:          {{lifecycle_openstack_api_key_v3}}
           BOSH_OPENSTACK_DEFAULT_KEY_NAME:    {{lifecycle_openstack_default_key_name}}
           BOSH_CLI_SILENCE_SLOW_LOAD_WARNING: true
-          BOSH_OPENSTACK_VOLUME_TYPE:         "SSD"
+          #BOSH_OPENSTACK_VOLUME_TYPE:         "SSD"
           BOSH_OPENSTACK_CONNECT_TIMEOUT:     "600"
           BOSH_OPENSTACK_READ_TIMEOUT:        "120"
           BOSH_OPENSTACK_WRITE_TIMEOUT:       "120"
           BOSH_OPENSTACK_CA_CERT:             {{bosh_openstack_ca_cert}}
->>>>>>> d25dee5c
 
       - put: lifecycle-log
         params: {from: output/lifecycle.log}
@@ -202,34 +155,6 @@
 
       - task: deploy
         file: bosh-cpi-src-in/ci/tasks/deploy-manual-networking.yml
-<<<<<<< HEAD
-        config:
-          params:
-            base_os:                       "ubuntu"
-            bosh_admin_password:           {{bosh_admin_password}}
-            network_type_to_test:          "manual"
-            openstack_flavor:              "m1.small"
-            openstack_connection_timeout:  "600"
-            openstack_read_timeout:        "180"
-            openstack_write_timeout:       "180"
-            openstack_state_timeout:       "900"
-            private_key_data:              {{bosh_private_key}}
-            bosh_registry_port:            {{bosh_director_registry_port}}
-            bosh_openstack_ca_cert:        {{bosh_openstack_ca_cert}}
-            dns:                           {{dns}}
-            openstack_net_id:              {{bats_manual_ubuntu_primary_net_id}}
-            openstack_security_group:      {{openstack_security_group}}
-            openstack_default_key_name:    {{openstack_default_key_name}}
-            openstack_auth_url:            {{openstack_auth_url_v3}}
-            openstack_username:            {{openstack_username}}
-            openstack_api_key:             {{openstack_api_key}}
-            openstack_project:             {{openstack_project}}
-            openstack_domain:              {{openstack_domain}}
-            openstack_floating_ip:         {{bats_manual_ubuntu_director_public_ip}}
-            openstack_manual_ip:           {{bats_manual_ubuntu_director_private_ip}}
-            openstack_net_cidr:            {{bats_manual_ubuntu_primary_net_cidr}}
-            openstack_net_gateway:         {{bats_manual_ubuntu_primary_net_gateway}}
-=======
         params:
           base_os:                       "ubuntu"
           bosh_admin_password:           {{bosh_admin_password}}
@@ -246,15 +171,15 @@
           openstack_net_id:              {{bats_manual_ubuntu_primary_net_id}}
           openstack_security_group:      {{openstack_security_group}}
           openstack_default_key_name:    {{openstack_default_key_name}}
-          openstack_auth_url:            {{openstack_auth_url_v2}}
+          openstack_auth_url:            {{openstack_auth_url_v3}}
           openstack_username:            {{openstack_username}}
           openstack_api_key:             {{openstack_api_key}}
-          openstack_tenant:              {{openstack_tenant}}
+          openstack_project:             {{openstack_project}}
+          openstack_domain:              {{openstack_domain}}
           openstack_floating_ip:         {{bats_manual_ubuntu_director_public_ip}}
           openstack_manual_ip:           {{bats_manual_ubuntu_director_private_ip}}
           openstack_net_cidr:            {{bats_manual_ubuntu_primary_net_cidr}}
           openstack_net_gateway:         {{bats_manual_ubuntu_primary_net_gateway}}
->>>>>>> d25dee5c
         ensure:
           put: ubuntu-manual-director-state-file
           params: {from: deployment/ubuntu-manual-director-manifest-state.json}
@@ -329,31 +254,6 @@
 
       - task: deploy
         file: bosh-cpi-src-in/ci/tasks/deploy-dynamic-networking.yml
-<<<<<<< HEAD
-        config:
-          params:
-            base_os:                       "ubuntu"
-            bosh_admin_password:           {{bosh_admin_password}}
-            network_type_to_test:          "dynamic"
-            openstack_flavor:              "m1.small"
-            openstack_connection_timeout:  "600"
-            openstack_read_timeout:        "180"
-            openstack_write_timeout:       "180"
-            openstack_state_timeout:       "900"
-            bosh_registry_port:            {{bosh_director_registry_port}}
-            bosh_openstack_ca_cert:        {{bosh_openstack_ca_cert}}
-            dns:                           {{dns}}
-            openstack_net_id:              {{bats_dynamic_ubuntu_primary_net_id}}
-            openstack_security_group:      {{openstack_security_group}}
-            openstack_default_key_name:    {{openstack_default_key_name}}
-            openstack_auth_url:            {{openstack_auth_url_v3}}
-            openstack_username:            {{openstack_username}}
-            openstack_api_key:             {{openstack_api_key}}
-            openstack_project:             {{openstack_project}}
-            openstack_domain:              {{openstack_domain}}
-            openstack_floating_ip:         {{bats_dynamic_ubuntu_director_public_ip}}
-            private_key_data:              {{bosh_private_key}}
-=======
         params:
           base_os:                       "ubuntu"
           bosh_admin_password:           {{bosh_admin_password}}
@@ -369,13 +269,13 @@
           openstack_net_id:              {{bats_dynamic_ubuntu_primary_net_id}}
           openstack_security_group:      {{openstack_security_group}}
           openstack_default_key_name:    {{openstack_default_key_name}}
-          openstack_auth_url:            {{openstack_auth_url_v2}}
+          openstack_auth_url:            {{openstack_auth_url_v3}}
           openstack_username:            {{openstack_username}}
           openstack_api_key:             {{openstack_api_key}}
-          openstack_tenant:              {{openstack_tenant}}
+          openstack_project:             {{openstack_project}}
+          openstack_domain:              {{openstack_domain}}
           openstack_floating_ip:         {{bats_dynamic_ubuntu_director_public_ip}}
           private_key_data:              {{bosh_private_key}}
->>>>>>> d25dee5c
         ensure:
           put: ubuntu-dynamic-director-state-file
           params: {from: deployment/ubuntu-dynamic-director-manifest-state.json}
@@ -437,34 +337,6 @@
 
       - task: deploy
         file: bosh-cpi-src-in/ci/tasks/deploy-manual-networking.yml
-<<<<<<< HEAD
-        config:
-          params:
-            base_os:                       "centos"
-            bosh_admin_password:           {{bosh_admin_password}}
-            network_type_to_test:          "manual"
-            openstack_flavor:              "m1.small"
-            openstack_connection_timeout:  "600"
-            openstack_read_timeout:        "180"
-            openstack_write_timeout:       "180"
-            openstack_state_timeout:       "900"
-            bosh_registry_port:            {{bosh_director_registry_port}}
-            bosh_openstack_ca_cert:        {{bosh_openstack_ca_cert}}
-            dns:                           {{dns}}
-            openstack_net_id:              {{bats_manual_centos_primary_net_id}}
-            openstack_security_group:      {{openstack_security_group}}
-            openstack_default_key_name:    {{openstack_default_key_name}}
-            openstack_auth_url:            {{openstack_auth_url_v3}}
-            openstack_username:            {{openstack_username}}
-            openstack_api_key:             {{openstack_api_key}}
-            openstack_project:             {{openstack_project}}
-            openstack_domain:              {{openstack_domain}}
-            openstack_floating_ip:         {{bats_manual_centos_director_public_ip}}
-            openstack_manual_ip:           {{bats_manual_centos_director_private_ip}}
-            openstack_net_cidr:            {{bats_manual_centos_primary_net_cidr}}
-            openstack_net_gateway:         {{bats_manual_centos_primary_net_gateway}}
-            private_key_data:              {{bosh_private_key}}
-=======
         params:
           base_os:                       "centos"
           bosh_admin_password:           {{bosh_admin_password}}
@@ -480,16 +352,16 @@
           openstack_net_id:              {{bats_manual_centos_primary_net_id}}
           openstack_security_group:      {{openstack_security_group}}
           openstack_default_key_name:    {{openstack_default_key_name}}
-          openstack_auth_url:            {{openstack_auth_url_v2}}
+          openstack_auth_url:            {{openstack_auth_url_v3}}
           openstack_username:            {{openstack_username}}
           openstack_api_key:             {{openstack_api_key}}
-          openstack_tenant:              {{openstack_tenant}}
+          openstack_project:             {{openstack_project}}
+          openstack_domain:              {{openstack_domain}}
           openstack_floating_ip:         {{bats_manual_centos_director_public_ip}}
           openstack_manual_ip:           {{bats_manual_centos_director_private_ip}}
           openstack_net_cidr:            {{bats_manual_centos_primary_net_cidr}}
           openstack_net_gateway:         {{bats_manual_centos_primary_net_gateway}}
           private_key_data:              {{bosh_private_key}}
->>>>>>> d25dee5c
         ensure:
           put: centos-manual-director-state-file
           params: {from: deployment/centos-manual-director-manifest-state.json}
@@ -564,31 +436,6 @@
 
       - task: deploy
         file: bosh-cpi-src-in/ci/tasks/deploy-dynamic-networking.yml
-<<<<<<< HEAD
-        config:
-          params:
-            base_os:                       "centos"
-            bosh_admin_password:           {{bosh_admin_password}}
-            network_type_to_test:          "dynamic"
-            openstack_flavor:              "m1.small"
-            openstack_connection_timeout:  "600"
-            openstack_read_timeout:        "180"
-            openstack_write_timeout:       "180"
-            openstack_state_timeout:       "900"
-            bosh_registry_port:            {{bosh_director_registry_port}}
-            bosh_openstack_ca_cert:        {{bosh_openstack_ca_cert}}
-            dns:                           {{dns}}
-            openstack_net_id:              {{bats_dynamic_centos_primary_net_id}}
-            openstack_security_group:      {{openstack_security_group}}
-            openstack_default_key_name:    {{openstack_default_key_name}}
-            openstack_auth_url:            {{openstack_auth_url_v3}}
-            openstack_username:            {{openstack_username}}
-            openstack_api_key:             {{openstack_api_key}}
-            openstack_project:             {{openstack_project}}
-            openstack_domain:              {{openstack_domain}}
-            openstack_floating_ip:         {{bats_dynamic_centos_director_public_ip}}
-            private_key_data:              {{bosh_private_key}}
-=======
         params:
           base_os:                       "centos"
           bosh_admin_password:           {{bosh_admin_password}}
@@ -604,13 +451,13 @@
           openstack_net_id:              {{bats_dynamic_centos_primary_net_id}}
           openstack_security_group:      {{openstack_security_group}}
           openstack_default_key_name:    {{openstack_default_key_name}}
-          openstack_auth_url:            {{openstack_auth_url_v2}}
+          openstack_auth_url:            {{openstack_auth_url_v3}}
           openstack_username:            {{openstack_username}}
           openstack_api_key:             {{openstack_api_key}}
-          openstack_tenant:              {{openstack_tenant}}
+          openstack_project:             {{openstack_project}}
+          openstack_domain:              {{openstack_domain}}
           openstack_floating_ip:         {{bats_dynamic_centos_director_public_ip}}
           private_key_data:              {{bosh_private_key}}
->>>>>>> d25dee5c
         ensure:
           put: centos-dynamic-director-state-file
           params: {from: deployment/centos-dynamic-director-manifest-state.json}
