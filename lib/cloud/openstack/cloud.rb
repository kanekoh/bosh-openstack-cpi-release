--- conflicted
+++ resolved
@@ -101,20 +101,6 @@
         :connection_options => @openstack_properties['connection_options'].merge(@extra_connection_options)
       }
 
-<<<<<<< HEAD
-=======
-      volume_params = {
-        :provider => "OpenStack",
-        :openstack_auth_url => @openstack_properties['auth_url'],
-        :openstack_username => @openstack_properties['username'],
-        :openstack_api_key => @openstack_properties['api_key'],
-        :openstack_tenant => @openstack_properties['tenant'],
-        :openstack_domain_name => @openstack_properties['domain'],
-        :openstack_region => @openstack_properties['region'],
-        :openstack_endpoint_type => @openstack_properties['endpoint_type'],
-        :connection_options => @openstack_properties['connection_options'].merge(extra_connection_options)
-      }
->>>>>>> a6179b20
       begin
         Bosh::Common.retryable(@connect_retry_options) do |tries, error|
           @logger.error("Failed #{tries} times, last failure due to: #{error.inspect}") unless error.nil?
@@ -682,6 +668,7 @@
         :openstack_username => @openstack_properties['username'],
         :openstack_api_key => @openstack_properties['api_key'],
         :openstack_tenant => @openstack_properties['tenant'],
+        :openstack_domain_name => @openstack_properties['domain'],
         :openstack_region => @openstack_properties['region'],
         :openstack_endpoint_type => @openstack_properties['endpoint_type'],
         :connection_options => @openstack_properties['connection_options'].merge(@extra_connection_options)
